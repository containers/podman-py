"""Mixin to provide Container create() method."""
import copy
import logging
<<<<<<< HEAD
import warnings
=======
import re
>>>>>>> 7ceab16f
from contextlib import suppress
from typing import Any, Dict, List, MutableMapping, Union

from podman import api
from podman.domain.containers import Container
from podman.domain.images import Image
from podman.domain.pods import Pod
from podman.errors import ImageNotFound

logger = logging.getLogger("podman.containers")


class CreateMixin:  # pylint: disable=too-few-public-methods
    """Class providing create method for ContainersManager."""

    def create(
        self, image: Union[Image, str], command: Union[str, List[str], None] = None, **kwargs
    ) -> Container:
        """Create a container.

        Args:
            image: Image to run.
            command: Command to run in the container.

        Keyword Args:
            auto_remove (bool): Enable auto-removal of the container on daemon side when the
                container's process exits.
            blkio_weight_device (Dict[str, Any]): Block IO weight (relative device weight)
                in the form of: [{"Path": "device_path", "Weight": weight}].
            blkio_weight (int): Block IO weight (relative weight), accepts a weight value
                between 10 and 1000.
            cap_add (List[str]): Add kernel capabilities. For example: ["SYS_ADMIN", "MKNOD"]
            cap_drop (List[str]): Drop kernel capabilities.
            cgroup_parent (str): Override the default parent cgroup.
            cpu_count (int): Number of usable CPUs (Windows only).
            cpu_percent (int): Usable percentage of the available CPUs (Windows only).
            cpu_period (int): The length of a CPU period in microseconds.
            cpu_quota (int): Microseconds of CPU time that the container can get in a CPU period.
            cpu_rt_period (int): Limit CPU real-time period in microseconds.
            cpu_rt_runtime (int): Limit CPU real-time runtime in microseconds.
            cpu_shares (int): CPU shares (relative weight).
            cpuset_cpus (str): CPUs in which to allow execution (0-3, 0,1).
            cpuset_mems (str): Memory nodes (MEMs) in which to allow execution (0-3, 0,1).
                Only effective on NUMA systems.
            detach (bool): Run container in the background and return a Container object.
            device_cgroup_rules (List[str]): A list of cgroup rules to apply to the container.
            device_read_bps: Limit read rate (bytes per second) from a device in the form of:
                `[{"Path": "device_path", "Rate": rate}]`
            device_read_iops: Limit read rate (IO per second) from a device.
            device_write_bps: Limit write rate (bytes per second) from a device.
            device_write_iops: Limit write rate (IO per second) from a device.
            devices (List[str]): Expose host devices to the container, as a List[str] in the form
                <path_on_host>:<path_in_container>:<cgroup_permissions>.

                For example:
                    /dev/sda:/dev/xvda:rwm allows the container to have read-write access to the
                    host's /dev/sda via a node named /dev/xvda inside the container.

            dns (List[str]): Set custom DNS servers.
            dns_opt (List[str]): Additional options to be added to the container's resolv.conf file.
            dns_search (List[str]): DNS search domains.
            domainname (Union[str, List[str]]): Set custom DNS search domains.
            entrypoint (Union[str, List[str]]): The entrypoint for the container.
            environment (Union[Dict[str, str], List[str]): Environment variables to set inside
                the container, as a dictionary or a List[str] in the format
                ["SOMEVARIABLE=xxx", "SOMEOTHERVARIABLE=xyz"].
            extra_hosts (Dict[str, str]): Additional hostnames to resolve inside the container,
                as a mapping of hostname to IP address.
            group_add (List[str]): List of additional group names and/or IDs that the container
                process will run as.
            healthcheck (Dict[str,Any]): Specify a test to perform to check that the
                container is healthy.
            hostname (str): Optional hostname for the container.
            init (bool): Run an init inside the container that forwards signals and reaps processes
            init_path (str): Path to the docker-init binary
            ipc_mode (str): Set the IPC mode for the container.
            isolation (str): Isolation technology to use. Default: `None`.
            kernel_memory (int or str): Kernel memory limit
            labels (Union[Dict[str, str], List[str]): A dictionary of name-value labels (e.g.
                {"label1": "value1", "label2": "value2"}) or a list of names of labels to set
                with empty values (e.g. ["label1", "label2"])
            links (Optional[Dict[str, str]]): Mapping of links using the {'container': 'alias'}
                format. The alias is optional. Containers declared in this dict will be linked to
                the new container using the provided alias. Default: None.
            log_config (LogConfig): Logging configuration.
            lxc_config (Dict[str, str]): LXC config.
            mac_address (str): MAC address to assign to the container.
            mem_limit (Union[int, str]): Memory limit. Accepts float values (which represent the
                memory limit of the created container in bytes) or a string with a units
                identification char (100000b, 1000k, 128m, 1g). If a string is specified without
                a units character, bytes are assumed as an intended unit.
            mem_reservation (Union[int, str]): Memory soft limit.
            mem_swappiness (int): Tune a container's memory swappiness behavior. Accepts number
                between 0 and 100.
            memswap_limit (Union[int, str]): Maximum amount of memory + swap a container is allowed
                to consume.
            mounts (List[Mount]): Specification for mounts to be added to the container. More
                powerful alternative to volumes. Each item in the list is expected to be a
                Mount object.
            name (str): The name for this container.
            nano_cpus (int):  CPU quota in units of 1e-9 CPUs.
            networks (Dict[str, Dict[str, Union[str, List[str]]):
                Networks which will be connected to container during container creation
                Values of the network configuration can be :
                     - string
                     - list of strings (e.g. Aliases)
            network_disabled (bool): Disable networking.
            network_mode (str): One of:

                - bridge: Create a new network stack for the container
                  on the bridge network.
                - none: No networking for this container.
                - container:<name|id>: Reuse another container's network
                  stack.
                - host: Use the host network stack.

                Incompatible with network.
            oom_kill_disable (bool): Whether to disable OOM killer.
            oom_score_adj (int): An integer value containing the score given to the container in
                order to tune OOM killer preferences.
            pid_mode (str): If set to host, use the host PID namespace
                inside the container.
            pids_limit (int): Tune a container's pids limit. Set -1 for unlimited.
            platform (str): Platform in the format os[/arch[/variant]]. Only used if the method
                needs to pull the requested image.
            ports (Dict[str, Union[int, Tuple[str, int], List[int]]]): Ports to bind inside
                the container.

                The keys of the dictionary are the ports to bind inside the container, either as an
                integer or a string in the form port/protocol, where the protocol is either
                tcp, udp, or sctp.

                The values of the dictionary are the corresponding ports to open on the host,
                which can be either:

                - The port number, as an integer.
                    For example: {'2222/tcp': 3333} will expose port 2222 inside the container
                    as port 3333 on the host.
                - None, to assign a random host port.
                    For example: {'2222/tcp': None}.
                - A tuple of (address, port) if you want to specify the host interface.
                    For example: {'1111/tcp': ('127.0.0.1', 1111)}.
                - A list of integers, if you want to bind multiple host ports to a single container
                    port.
                    For example: {'1111/tcp': [1234, 4567]}.

                    For example: {'9090': 7878, '10932/tcp': '8781',
                                  "8989/tcp": ("127.0.0.1", 9091)}

            privileged (bool): Give extended privileges to this container.
            publish_all_ports (bool): Publish all ports to the host.
            read_only (bool): Mount the container's root filesystem as read only.
            remove (bool): Remove the container when it has finished running. Default: False.
            restart_policy (Dict[str, Union[str, int]]): Restart the container when it exits.
                Configured as a dictionary with keys:

                - Name: One of on-failure, or always.
                - MaximumRetryCount: Number of times to restart the container on failure.

                For example: {"Name": "on-failure", "MaximumRetryCount": 5}

            runtime (str): Runtime to use with this container.
            security_opt (List[str]): A List[str]ing values to customize labels for MLS systems,
                such as SELinux.
            shm_size (Union[str, int]): Size of /dev/shm (e.g. 1G).
            stdin_open (bool): Keep STDIN open even if not attached.
            stdout (bool): Return logs from STDOUT when detach=False. Default: True.
            stderr (bool): Return logs from STDERR when detach=False. Default: False.
            stop_signal (str): The stop signal to use to stop the container (e.g. SIGINT).
            storage_opt (Dict[str, str]): Storage driver options per container as a
                key-value mapping.
            stream (bool): If true and detach is false, return a log generator instead of a string.
                Ignored if detach is true. Default: False.
            sysctls (Dict[str, str]): Kernel parameters to set in the container.
            tmpfs (Dict[str, str]): Temporary filesystems to mount, as a dictionary mapping a
                path inside the container to options for that path.

                For example: {'/mnt/vol2': '', '/mnt/vol1': 'size=3G,uid=1000'}

            tty (bool): Allocate a pseudo-TTY.
            ulimits (List[Ulimit]): Ulimits to set inside the container.
            use_config_proxy (bool): If True, and if the docker client configuration
                file (~/.config/containers/config.json by default) contains a proxy configuration,
                the corresponding environment variables will be set in the container being built.
            user (Union[str, int]): Username or UID to run commands as inside the container.
            userns_mode (str): Sets the user namespace mode for the container when user namespace
                remapping option is enabled. Supported values are: host
            uts_mode (str): Sets the UTS namespace mode for the container.
                Supported values are: host
            version (str): The version of the API to use. Set to auto to automatically detect
                the server's version. Default: 3.0.0
            volume_driver (str): The name of a volume driver/plugin.
            volumes (Dict[str, Dict[str, str]]): A dictionary to configure volumes mounted inside
                the container. The key is either the host path or a volume name, and the value is
                a dictionary with the keys:

                - bind: The path to mount the volume inside the container
                - mode: Either rw to mount the volume read/write, or ro to mount it read-only.

                For example:

                    {'/home/user1/': {'bind': '/mnt/vol2', 'mode': 'rw'},
                     '/var/www': {'bind': '/mnt/vol1', 'mode': 'ro'}}

            volumes_from (List[str]): List of container names or IDs to get volumes from.
            working_dir (str): Path to the working directory.

        Raises:
            ImageNotFound: when Image not found by Podman service
            APIError: when Podman service reports an error
        """
        if isinstance(image, Image):
            image = image.id

        payload = {"image": image, "command": command}
        payload.update(kwargs)
        payload = self._render_payload(payload)
        payload = api.prepare_body(payload)

        response = self.client.post(
            "/containers/create", headers={"content-type": "application/json"}, data=payload
        )
        response.raise_for_status(not_found=ImageNotFound)

        body = response.json()
        return self.get(body["Id"])

    # pylint: disable=too-many-locals,too-many-statements,too-many-branches
    @staticmethod
    def _render_payload(kwargs: MutableMapping[str, Any]) -> Dict[str, Any]:
        """Map create/run kwargs into body parameters."""
        args = copy.copy(kwargs)

        if "links" in args:
            if len(args["links"]) > 0:
                raise ValueError("'links' are not supported by Podman service.")
            del args["links"]

        # Ignore these keywords
        for key in (
            "cpu_count",
            "cpu_percent",
            "nano_cpus",
            "platform",  # used by caller
            "remove",  # used by caller
            "stderr",  # used by caller
            "stdout",  # used by caller
            "stream",  # used by caller
            "detach",  # used by caller
            "volume_driver",
        ):
            with suppress(KeyError):
                del args[key]

        # These keywords are not supported for various reasons.
        unsupported_keys = set(args.keys()).intersection(
            (
                "blkio_weight",
                "blkio_weight_device",  # FIXME In addition to device Major/Minor include path
                "device_cgroup_rules",  # FIXME Where to map for Podman API?
                "device_read_bps",  # FIXME In addition to device Major/Minor include path
                "device_read_iops",  # FIXME In addition to device Major/Minor include path
                "device_requests",  # FIXME In addition to device Major/Minor include path
                "device_write_bps",  # FIXME In addition to device Major/Minor include path
                "device_write_iops",  # FIXME In addition to device Major/Minor include path
                "domainname",
                "network_disabled",  # FIXME Where to map for Podman API?
                "storage_opt",  # FIXME Where to map for Podman API?
                "tmpfs",  # FIXME Where to map for Podman API?
            )
        )
        if len(unsupported_keys) > 0:
            raise TypeError(
                f"""Keyword(s) '{" ,".join(unsupported_keys)}' are"""
                f""" currently not supported by Podman API."""
            )

        def pop(k):
            return args.pop(k, None)

        def to_bytes(size: Union[int, str, None]) -> Union[int, None]:
            """
            Converts str or int to bytes.
            Input can be in the following forms :
            0) None - e.g. None -> returns None
            1) int - e.g. 100 == 100 bytes
            2) str - e.g. '100' == 100 bytes
            3) str with suffix - available suffixes:
               b | B - bytes
               k | K = kilobytes
               m | M = megabytes
               g | G = gigabytes
               e.g. '100m' == 104857600 bytes
            """
            size_type = type(size)
            if size is None:
                return size
            if size_type is int:
                return size
            if size_type is str:
                try:
                    return int(size)
                except ValueError as bad_size:
                    mapping = {'b': 0, 'k': 1, 'm': 2, 'g': 3}
                    mapping_regex = ''.join(mapping.keys())
                    search = re.search(rf'^(\d+)([{mapping_regex}])$', size.lower())
                    if search:
                        return int(search.group(1)) * (1024 ** mapping[search.group(2)])
                    raise TypeError(
                        f"Passed string size {size} should be in format\\d+[bBkKmMgG] (e.g. '100m')"
                    ) from bad_size
            else:
                raise TypeError(
                    f"Passed size {size} should be a type of unicode, str "
                    f"or int (found : {size_type})"
                )

        # Transform keywords into parameters
        params = {
            "annotations": pop("annotations"),  # TODO document, podman only
            "apparmor_profile": pop("apparmor_profile"),  # TODO document, podman only
            "cap_add": pop("cap_add"),
            "cap_drop": pop("cap_drop"),
            "cgroup_parent": pop("cgroup_parent"),
            "cgroups_mode": pop("cgroups_mode"),  # TODO document, podman only
            "cni_networks": [pop("network")],
            "command": args.pop("command", args.pop("cmd", None)),
            "conmon_pid_file": pop("conmon_pid_file"),  # TODO document, podman only
            "containerCreateCommand": pop("containerCreateCommand"),  # TODO document, podman only
            "devices": list(),
            "dns_options": pop("dns_opt"),
            "dns_search": pop("dns_search"),
            "dns_server": pop("dns"),
            "entrypoint": pop("entrypoint"),
            "env": pop("environment"),
            "env_host": pop("env_host"),  # TODO document, podman only
            "expose": {},
            "groups": pop("group_add"),
            "healthconfig": pop("healthcheck"),
            "hostadd": [],
            "hostname": pop("hostname"),
            "httpproxy": pop("use_config_proxy"),
            "idmappings": pop("idmappings"),  # TODO document, podman only
            "image": pop("image"),
            "image_volume_mode": pop("image_volume_mode"),  # TODO document, podman only
            "image_volumes": pop("image_volumes"),  # TODO document, podman only
            "init": pop("init"),
            "init_path": pop("init_path"),
            "isolation": pop("isolation"),
            "labels": pop("labels"),
            "log_configuration": {},
            "lxc_config": pop("lxc_config"),
            "mask": pop("masked_paths"),
            "mounts": [],
            "name": pop("name"),
            "namespace": pop("namespace"),  # TODO What is this for?
            "network_options": pop("network_options"),  # TODO document, podman only
            "networks": pop("networks"),
            "no_new_privileges": pop("no_new_privileges"),  # TODO document, podman only
            "oci_runtime": pop("runtime"),
            "oom_score_adj": pop("oom_score_adj"),
            "overlay_volumes": pop("overlay_volumes"),  # TODO document, podman only
            "portmappings": [],
            "privileged": pop("privileged"),
            "procfs_opts": pop("procfs_opts"),  # TODO document, podman only
            "publish_image_ports": pop("publish_all_ports"),
            "r_limits": [],
            "raw_image_name": pop("raw_image_name"),  # TODO document, podman only
            "read_only_filesystem": pop("read_only"),
            "remove": args.pop("remove", args.pop("auto_remove", None)),
            "resource_limits": {},
            "rootfs": pop("rootfs"),
            "rootfs_propagation": pop("rootfs_propagation"),
            "sdnotifyMode": pop("sdnotifyMode"),  # TODO document, podman only
            "seccomp_policy": pop("seccomp_policy"),  # TODO document, podman only
            "seccomp_profile_path": pop("seccomp_profile_path"),  # TODO document, podman only
            "secrets": pop("secrets"),  # TODO document, podman only
            "selinux_opts": pop("security_opt"),
            "shm_size": to_bytes(pop("shm_size")),
            "static_mac": pop("mac_address"),
            "stdin": pop("stdin_open"),
            "stop_signal": pop("stop_signal"),
            "stop_timeout": pop("stop_timeout"),  # TODO document, podman only
            "sysctl": pop("sysctls"),
            "systemd": pop("systemd"),  # TODO document, podman only
            "terminal": pop("tty"),
            "timezone": pop("timezone"),
            "umask": pop("umask"),  # TODO document, podman only
            "unified": pop("unified"),  # TODO document, podman only
            "unmask": pop("unmasked_paths"),  # TODO document, podman only
            "use_image_hosts": pop("use_image_hosts"),  # TODO document, podman only
            "use_image_resolve_conf": pop("use_image_resolve_conf"),  # TODO document, podman only
            "user": pop("user"),
            "version": pop("version"),
            "volumes": [],
            "volumes_from": pop("volumes_from"),
            "work_dir": pop("working_dir"),
        }

<<<<<<< HEAD
        # FIXME In addition to device Major/Minor include path
        # this is temporary solution, allowing passing devices (without options)
        devices = args.pop("devices", list())
        if devices:
            warnings.warn('Exposing devices is under construction. No path in container nor cgroup permissions are supported. Device is exposed in unchanged form.', FutureWarning)
            for device in devices:
                params["devices"].append(
                    {
                        "path": device.split(":")[0]
                    }
                )

        for item in args.pop("exposed_ports", list()):
=======
        for item in args.pop("exposed_ports", []):
>>>>>>> 7ceab16f
            port, protocol = item.split("/")
            params["expose"][int(port)] = protocol

        for hostname, ip in args.pop("extra_hosts", {}).items():
            params["hostadd"].append(f"{hostname}:{ip}")

        if "log_config" in args:
            params["log_configuration"]["driver"] = args["log_config"].get("Type")

            if "Config" in args["log_config"]:
                params["log_configuration"]["path"] = args["log_config"]["Config"].get("path")
                params["log_configuration"]["size"] = args["log_config"]["Config"].get("size")
                params["log_configuration"]["options"] = args["log_config"]["Config"].get("options")
            args.pop("log_config")

        for item in args.pop("mounts", []):
            mount_point = {
                "destination": item.get("target"),
                "options": [],
                "source": item.get("source"),
                "type": item.get("type"),
            }

            options = []
            if "read_only" in item:
                options.append("ro")
            if "consistency" in item:
                options.append(f"consistency={item['consistency']}")
            if "mode" in item:
                options.append(f"mode={item['mode']}")
            if "propagation" in item:
                options.append(item["propagation"])
            if "size" in item:
                options.append(f"size={item['size']}")
            mount_point["options"] = options

            params["mounts"].append(mount_point)

        if "pod" in args:
            pod = args.pop("pod")
            if isinstance(pod, Pod):
                pod = pod.id
            params["pod"] = pod  # TODO document, podman only

        for container, host in args.pop("ports", {}).items():
            if "/" in container:
                container_port, protocol = container.split("/")
            else:
                container_port, protocol = container, "tcp"

            port_map = {"container_port": int(container_port), "protocol": protocol}
            if host is None:
                pass
            elif isinstance(host, int) or isinstance(host, str) and host.isdigit():
                port_map["host_port"] = int(host)
            elif isinstance(host, tuple):
                port_map["host_ip"] = host[0]
                port_map["host_port"] = int(host[1])
            elif isinstance(host, list):
                raise ValueError(
                    "Podman API does not support multiple port bound to a single host port."
                )
            else:
                raise ValueError(f"'ports' value  of '{host}' is not supported.")

            params["portmappings"].append(port_map)

        if "restart_policy" in args:
            params["restart_policy"] = args["restart_policy"].get("Name")
            params["restart_tries"] = args["restart_policy"].get("MaximumRetryCount")
            args.pop("restart_policy")

        params["resource_limits"]["pids"] = {"limit": args.pop("pids_limit", None)}

        params["resource_limits"]["cpu"] = {
            "cpus": args.pop("cpuset_cpus", None),
            "mems": args.pop("cpuset_mems", None),
            "period": args.pop("cpu_period", None),
            "quota": args.pop("cpu_quota", None),
            "realtimePeriod": args.pop("cpu_rt_period", None),
            "realtimeRuntime": args.pop("cpu_rt_runtime", None),
            "shares": args.pop("cpu_shares", None),
        }

        params["resource_limits"]["memory"] = {
            "disableOOMKiller": args.pop("oom_kill_disable", None),
            "kernel": to_bytes(args.pop("kernel_memory", None)),
            "kernelTCP": args.pop("kernel_memory_tcp", None),
            "limit": to_bytes(args.pop("mem_limit", None)),
            "reservation": to_bytes(args.pop("mem_reservation", None)),
            "swap": to_bytes(args.pop("memswap_limit", None)),
            "swappiness": args.pop("mem_swappiness", None),
            "useHierarchy": args.pop("mem_use_hierarchy", None),
        }

        for item in args.pop("ulimits", []):
            params["r_limits"].append(
                {
                    "type": item["Name"],
                    "hard": item["Hard"],
                    "soft": item["Soft"],
                }
            )

        for item in args.pop("volumes", {}).items():
            key, value = item
            volume = {
                "Name": key,
                "Dest": value["bind"],
                "Options": [value["mode"]] if "mode" in value else [],
            }
            params["volumes"].append(volume)

        if "cgroupns" in args:
            params["cgroupns"] = {"nsmode": args.pop("cgroupns")}

        if "ipc_mode" in args:
            params["ipcns"] = {"nsmode": args.pop("ipc_mode")}

        if "network_mode" in args:
            params["netns"] = {"nsmode": args.pop("network_mode")}

        if "pid_mode" in args:
            params["pidns"] = {"nsmode": args.pop("pid_mode")}

        if "userns_mode" in args:
            params["userns"] = {"nsmode": args.pop("userns_mode")}

        if "uts_mode" in args:
            params["utsns"] = {"nsmode": args.pop("uts_mode")}

        if len(args) > 0:
            raise TypeError(
                "Unknown keyword argument(s): " + " ,".join(f"'{k}'" for k in args.keys())
            )

        return params<|MERGE_RESOLUTION|>--- conflicted
+++ resolved
@@ -1,11 +1,8 @@
 """Mixin to provide Container create() method."""
 import copy
 import logging
-<<<<<<< HEAD
+import re
 import warnings
-=======
-import re
->>>>>>> 7ceab16f
 from contextlib import suppress
 from typing import Any, Dict, List, MutableMapping, Union
 
@@ -405,7 +402,6 @@
             "work_dir": pop("working_dir"),
         }
 
-<<<<<<< HEAD
         # FIXME In addition to device Major/Minor include path
         # this is temporary solution, allowing passing devices (without options)
         devices = args.pop("devices", list())
@@ -418,10 +414,7 @@
                     }
                 )
 
-        for item in args.pop("exposed_ports", list()):
-=======
         for item in args.pop("exposed_ports", []):
->>>>>>> 7ceab16f
             port, protocol = item.split("/")
             params["expose"][int(port)] = protocol
 
