"""Podman API Errors."""

from typing import Optional, Union, TYPE_CHECKING
from collections.abc import Iterable

from requests import Response
from requests.exceptions import HTTPError

# Break circular import
if TYPE_CHECKING:
    from podman.domain.containers import Container
    from podman.api.client import APIResponse


class APIError(HTTPError):
    """Wraps HTTP errors for processing by the API and clients."""

    def __init__(
        self,
        message: str,
        response: Union[Response, "APIResponse", None] = None,
        explanation: Optional[str] = None,
    ):
        """Initialize APIError.

        Args:
            message: Message from service. Default: response.text, may be enhanced or wrapped by
                bindings
            response: HTTP Response from service.
            explanation: An enhanced or wrapped version of message with additional context.
        """
        super().__init__(message, response=response)
        self.explanation = explanation

    def __str__(self):
        msg = super().__str__()

        if self.response is not None:
            msg = self.response.reason

        if self.is_client_error():
            msg = f"{self.status_code} Client Error: {msg}"

        elif self.is_server_error():
            msg = f"{self.status_code} Server Error: {msg}"

        if self.explanation:
            msg = f"{msg} ({self.explanation})"

        return msg

    @property
    def status_code(self):
        """Optional[int]: HTTP status code from response."""
        if self.response is not None:
            return self.response.status_code
        return None

    def is_error(self) -> bool:
        """Returns True when HTTP operation resulted in an error."""
        return self.is_client_error() or self.is_server_error()

    def is_client_error(self) -> bool:
        """Returns True when request is incorrect."""
        return 400 <= (self.status_code or 0) < 500

    def is_server_error(self) -> bool:
        """Returns True when error occurred in service."""
        return 500 <= (self.status_code or 0) < 600


class NotFound(APIError):
    """Resource not found on Podman service.

    Named for compatibility.
    """


class ImageNotFound(APIError):
    """Image not found on Podman service."""


class DockerException(Exception):
    """Base class for exception hierarchy.

    Provided for compatibility.
    """


class PodmanError(DockerException):
    """Base class for PodmanPy exceptions."""


class BuildError(PodmanError):
    """Error occurred during build operation."""

    def __init__(self, reason: str, build_log: Iterable[str]) -> None:
        """Initialize BuildError.

        Args:
            reason: describes the error
            build_log: build log output
        """
        super().__init__(reason)
        self.msg = reason
        self.build_log = build_log


class ContainerError(PodmanError):
    """Represents a container that has exited with a non-zero exit code."""

    def __init__(
        self,
        container: "Container",
        exit_status: int,
        command: Union[str, list[str]],
        image: str,
        stderr: Optional[Iterable[str]] = None,
    ):  # pylint: disable=too-many-positional-arguments
        """Initialize ContainerError.

        Args:
            container: Container that reported error.
            exit_status: Non-zero status code from Container exit.
            command: Command passed to container when created.
            image: Name of image that was used to create container.
            stderr: Errors reported by Container.
        """
        err = f": {stderr}" if stderr is not None else ""
        msg = (
            f"Command '{command}' in image '{image}' returned non-zero exit "
            f"status {exit_status}{err}"
        )

        super().__init__(msg)

        self.container = container
        self.exit_status: int = exit_status
        self.command = command
        self.image = image
        self.stderr = stderr


class InvalidArgument(PodmanError):
    """Parameter to method/function was not valid."""


<<<<<<< HEAD
class PodmanConnectionError(PodmanError):
    """Exception raised when connection to Podman service fails using environment configuration."""

    def __init__(
        self,
        message: str,
        environment: Optional[Dict[str, str]] = None,
        host: Optional[str] = None,
        original_error: Optional[Exception] = None,
    ):
        """Initialize PodmanConnectionError.

        Args:
            message: Description of the error
            environment: Environment variables used in connection attempt
            host: URL to Podman service that failed
            original_error: Original exception that caused this error
        """
        super().__init__(message)
        self.environment = environment
        self.host = host
        self.original_error = original_error

    def __str__(self) -> str:
        """Format error message with details about connection attempt."""
        msg = [super().__str__()]

        if self.host:
            msg.append(f"Host: {self.host}")

        if self.environment:
            relevant_vars = {
                k: v
                for k, v in self.environment.items()
                if k
                in (
                    'DOCKER_HOST',
                    'CONTAINER_HOST',
                    'DOCKER_TLS_VERIFY',
                    'CONTAINER_TLS_VERIFY',
                    'DOCKER_CERT_PATH',
                    'CONTAINER_CERT_PATH',
                )
            }
            if relevant_vars:
                msg.append("Environment:")
                for key, value in relevant_vars.items():
                    msg.append(f"  {key}={value}")

        if self.original_error:
            msg.append(f"Caused by: {str(self.original_error)}")

        return " | ".join(msg)
=======
class StreamParseError(RuntimeError):
    def __init__(self, reason):
        self.msg = reason
>>>>>>> 3ec31224
<|MERGE_RESOLUTION|>--- conflicted
+++ resolved
@@ -1,6 +1,6 @@
 """Podman API Errors."""
 
-from typing import Optional, Union, TYPE_CHECKING
+from typing import Optional, Union, TYPE_CHECKING, Dict
 from collections.abc import Iterable
 
 from requests import Response
@@ -145,7 +145,6 @@
     """Parameter to method/function was not valid."""
 
 
-<<<<<<< HEAD
 class PodmanConnectionError(PodmanError):
     """Exception raised when connection to Podman service fails using environment configuration."""
 
@@ -199,8 +198,16 @@
             msg.append(f"Caused by: {str(self.original_error)}")
 
         return " | ".join(msg)
-=======
+
+
 class StreamParseError(RuntimeError):
+    """Error parsing stream data."""
+    
     def __init__(self, reason):
-        self.msg = reason
->>>>>>> 3ec31224
+        """Initialize StreamParseError.
+        
+        Args:
+            reason: Description of the parsing error
+        """
+        super().__init__(reason)
+        self.msg = reason